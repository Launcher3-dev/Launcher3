--- conflicted
+++ resolved
@@ -1,13 +1,6 @@
 buildscript {
     repositories {
         mavenCentral()
-<<<<<<< HEAD
-//        google()
-        maven {
-            url "https://maven.google.com"
-        }
-=======
->>>>>>> dd99ca27
         google()
     }
     dependencies {
@@ -50,11 +43,7 @@
     productFlavors {
         aosp {
             dimension "default"
-<<<<<<< HEAD
-            applicationId 'com.android.launcher31'
-=======
             applicationId 'com.android.launcher3'
->>>>>>> dd99ca27
             testApplicationId 'com.android.launcher3.tests'
         }
 
@@ -125,15 +114,7 @@
     maven { url "../../../prebuilts/fullsdk-darwin/extras/android/m2repository" }
     maven { url "../../../prebuilts/fullsdk-linux/extras/android/m2repository" }
     mavenCentral()
-<<<<<<< HEAD
-//    google()
-    jcenter()
-    maven {
-        url "https://maven.google.com"
-    }
-=======
     google()
->>>>>>> dd99ca27
 }
 
 dependencies {
